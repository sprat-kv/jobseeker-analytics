import datetime
import logging
import os
from typing import List

<<<<<<< HEAD
from fastapi import FastAPI, Request, Depends, HTTPException
=======
from fastapi import FastAPI, Request, Depends, Response
>>>>>>> 2602134d
from fastapi.responses import FileResponse, HTMLResponse, JSONResponse, RedirectResponse
from fastapi.staticfiles import StaticFiles
from fastapi.templating import Jinja2Templates
from starlette.middleware.sessions import SessionMiddleware
from fastapi.middleware.cors import CORSMiddleware

from googleapiclient.discovery import build

from constants import QUERY_APPLIED_EMAIL_FILTER
from utils.auth_utils import AuthenticatedUser
from utils.db_utils import export_to_csv
from db.users import UserData
from db.utils.user_utils import add_user
from db.utils.user_email_utils import create_user_email
from utils.cookie_utils import set_conditional_cookie
from utils.email_utils import (
    get_email_ids,
    get_email,
)
from utils.file_utils import get_user_filepath
from utils.llm_utils import process_email
from utils.config_utils import get_settings
from session.session_layer import validate_session

from db.user_email import UserEmail

# Import Google login routes
from login.google_login import router as google_login_router

from pydantic import BaseModel
from sqlmodel import SQLModel, create_engine, Session, Field, select

app = FastAPI()
settings = get_settings()
APP_URL = settings.APP_URL
app.add_middleware(SessionMiddleware, secret_key=settings.COOKIE_SECRET)
app.mount("/static", StaticFiles(directory="static"), name="static")

# Configure CORS
if settings.is_publicly_deployed:
    # Production CORS settings
    origins = [
        "https://www.jobba.help",
        "https://www.staging.jobba.help"
    ]
else:
    # Development CORS settings
    origins = [
        "http://localhost:3000",  # Assuming frontend runs on port 3000
        "http://127.0.0.1:3000"
    ]

app.add_middleware(
    CORSMiddleware,
    allow_origins=origins,  # Allow frontend origins
    allow_credentials=True,
    allow_methods=["*"],  # Allow all HTTP methods (GET, POST, etc.)
    allow_headers=["*"],  # Allow all headers
)

# Set up Jinja2 templates
templates = Jinja2Templates(directory="templates")

logger = logging.getLogger(__name__)
logging.basicConfig(level=logging.DEBUG, format="%(levelname)s - %(message)s")

api_call_finished = False

# Database setup
IS_DOCKER_CONTAINER = os.environ.get("IS_DOCKER_CONTAINER", 0)
if IS_DOCKER_CONTAINER:
    DATABASE_URL = settings.DATABASE_URL_DOCKER
elif settings.is_publicly_deployed:
    DATABASE_URL = settings.DATABASE_URL
else:
    DATABASE_URL = settings.DATABASE_URL_LOCAL_VIRTUAL_ENV
engine = create_engine(DATABASE_URL)

class TestTable(SQLModel, table=True):
    id: int = Field(default=None, primary_key=True)
    name: str
    __tablename__ = "test_table"


SQLModel.metadata.create_all(engine)


class TestData(BaseModel):
    name: str

if settings.ENV == "dev":

    @app.get("/set-cookie")
    def set_cookie(response: Response):
        set_conditional_cookie(response=response, key="test_cookie", value="test_value")
        return {"message": "Cookie set"}

    @app.post("/insert")
    def insert_data(data: TestData):
        with Session(engine) as session:
            test_entry = TestTable(name=data.name)
            session.add(test_entry)
            session.commit()
            session.refresh(test_entry)
            return {"message": "Data inserted successfully", "id": test_entry.id}

    @app.delete("/delete")
    def delete_data():
        with Session(engine) as session:
            statement = select(TestTable)
            results = session.exec(statement)
            for test_entry in results:
                session.delete(test_entry)
            session.commit()
            return {"message": "All data deleted successfully"}

@app.post("/api/add-user")
async def add_user_endpoint(user_data: UserData):
    """
    This endpoint adds a user to the database
    """
    try:
        add_user(user_data)
        return {"message": "User added successfully"}
    except Exception as e:
        # Log the error for debugging purposes
        logger.error(f"An error occurred while adding user: {e}")
        return {"error": "An error occurred while adding the user."}
    

@app.get("/")
async def root(request: Request, response_class=HTMLResponse):
    return templates.TemplateResponse("homepage.html", {"request": request})


@app.get("/processing", response_class=HTMLResponse)
async def processing(request: Request, user_id: str = Depends(validate_session)):
    logging.info("user_id:%s processing", user_id)
    global api_call_finished
    if not user_id:
        logger.info("user_id: not found, redirecting to login")
        return RedirectResponse("/logout", status_code=303)
    if api_call_finished:
        logger.info("user_id: %s processing complete", user_id)
        return JSONResponse(
            content={
                "message": "Processing complete",
                "redirect_url": f"{APP_URL}/success",
            }
        )
    else:
        logger.info("user_id: %s processing not complete for file", user_id)
        return JSONResponse(content={"message": "Processing in progress"})


@app.get("/download-file")
async def download_file(request: Request, user_id: str = Depends(validate_session)):
    if not user_id:
        return RedirectResponse("/logout", status_code=303)
    directory = get_user_filepath(user_id)
    filename = "emails.csv"
    filepath = f"{directory}/{filename}"
    if os.path.exists(filepath):
        logger.info("user_id:%s downloading from filepath %s", user_id, filepath)
        return FileResponse(filepath)
    return HTMLResponse(content="File not found :( ", status_code=404)


@app.get("/logout")
async def logout(request: Request, response: RedirectResponse):
    logger.info("Logging out")
    request.session.clear()
    response.delete_cookie(key="__Secure-Authorization")
    return RedirectResponse("/", status_code=303)


def fetch_emails_to_db(user: AuthenticatedUser) -> None:
    global api_call_finished

    api_call_finished = False  # this is helpful if the user applies for a new job and wants to rerun the analysis during the same session
    logger.info("user_id:%s fetch_emails", user.user_id)

    with Session(engine) as session:
        service = build("gmail", "v1", credentials=user.creds)
        messages = get_email_ids(
            query=QUERY_APPLIED_EMAIL_FILTER, gmail_instance=service
        )

        if not messages:
            logger.info(f"user_id:{user.user_id} No job application emails found.")
            return

        logger.info(f"user_id:{user.user_id} Found {len(messages)} emails.")

        email_records = []  # list to collect email records

        for idx, message in enumerate(messages):
            message_data = {}
            # (email_subject, email_from, email_domain, company_name, email_dt)
            msg_id = message["id"]
            logger.info(
                f"user_id:{user.user_id} begin processing for email {idx + 1} of {len(messages)} with id {msg_id}"
            )

            msg = get_email(message_id=msg_id, gmail_instance=service)

            if msg:
                result = process_email(msg["text_content"])
                if not isinstance(result, str) and result:
                    logger.info(
                        f"user_id:{user.user_id} successfully extracted email {idx + 1} of {len(messages)} with id {msg_id}"
                    )
                else:
                    result = {}
                    logger.warning(
                        f"user_id:{user.user_id} failed to extract email {idx + 1} of {len(messages)} with id {msg_id}"
                    )

            message_data = {
                "company_name": [result.get("company_name", "")],
                "application_status": [result.get("application_status", "")],
                "received_at": [msg.get("date", "")],
                "subject": [msg.get("subject", "")],
                "from": [msg.get("from", "")],
            }

            # expose the message id on the dev environment
            if settings.ENV == "dev":
                message_data["id"] = [msg_id]
            # write all the user application data into the user_email model
            email_record = create_user_email(user, message_data)
            email_records.append(email_record)

        # batch insert all records at once
        if email_records:
            session.add_all(email_records)
            session.commit()
            logger.info(
                f"Added {len(email_records)} email records for user {user.user_id}"
            )

        api_call_finished = True
        logger.info(f"user_id:{user.user_id} Email fetching complete.")


def fetch_emails(user: AuthenticatedUser) -> None:
    global api_call_finished

    api_call_finished = False  # this is helpful if the user applies for a new job and wants to rerun the analysis during the same session
    logger.info("user_id:%s fetch_emails", user.user_id)
    service = build("gmail", "v1", credentials=user.creds)
    messages = get_email_ids(query=QUERY_APPLIED_EMAIL_FILTER, gmail_instance=service)

    # Directory to save the emails
    os.makedirs(user.filepath, exist_ok=True)
    # if we're developing, flush the emails output instead of appending to it.
    if settings.ENV == "dev" and os.path.isfile(
        os.path.join(user.filepath, "emails.csv")
    ):
        os.remove(os.path.join(user.filepath, "emails.csv"))

    if len(messages) > 1000:
        logger.warning(
            f"**************detected {len(messages)} that passed the filter!"
        )

    for idx, message in enumerate(messages):
        message_data = {}
        # (email_subject, email_from, email_domain, company_name, email_dt)
        msg_id = message["id"]
        logger.info(
            f"user_id:{user.user_id} begin processing for email {idx + 1} of {len(messages)} with id {msg_id}"
        )
        msg = get_email(message_id=msg_id, gmail_instance=service)
        if msg:
            result = process_email(msg["text_content"])
            if not isinstance(result, str) and result:
                logger.info(
                    f"user_id:{user.user_id} successfully extracted email {idx + 1} of {len(messages)} with id {msg_id}"
                )
            else:
                result = {}
                logger.warning(
                    f"user_id:{user.user_id} failed to extract email {idx + 1} of {len(messages)} with id {msg_id}"
                )
            message_data["company_name"] = [result.get("company_name", "")]
            message_data["application_status"] = [result.get("application_status", "")]
            message_data["received_at"] = [msg.get("date", "")]
            message_data["subject"] = [msg.get("subject", "")]
            message_data["from"] = [msg.get("from", "")]

            # expose the message id on the dev environment
            if settings.ENV == "dev":
                message_data["id"] = [msg_id]
            # Exporting the email data to a CSV file
            export_to_csv(user.filepath, user.user_id, message_data)
    api_call_finished = True


@app.get("/get-emails", response_model=List[UserEmail])
def query_emails(request: Request) -> None:
    with Session(engine) as session:
        try:
            user_id = request.session.get("user_id")

            logger.info(f"Fetching emails for user_id: {user_id}")

            statement = select(UserEmail).where(UserEmail.user_id == user_id)
            user_emails = session.exec(statement).all()

            # If no records are found, return a 404 error
            if not user_emails:
                logger.warning(f"No emails found for user_id: {user_id}")
                raise HTTPException(
                    status_code=404, detail=f"No emails found for user_id: {user_id}"
                )

            logger.info(
                f"Successfully fetched {len(user_emails)} emails for user_id: {user_id}"
            )
            return user_emails

        except Exception as e:
            logger.error(f"Error fetching emails for user_id {user_id}: {e}")
            raise HTTPException(status_code=500, detail=f"An error occurred: {str(e)}")


@app.get("/success", response_class=HTMLResponse)
def success(request: Request, user_id: str = Depends(validate_session)):
    if not user_id:
        return RedirectResponse("/logout", status_code=303)
    today = str(datetime.date.today())
    return templates.TemplateResponse(
        "success.html", {"request": request, "today": today}
    )


# Register Google login routes
app.include_router(google_login_router)

# Run the app using Uvicorn
if __name__ == "__main__":
    import uvicorn

    uvicorn.run(app, host="0.0.0.0", port=8000)<|MERGE_RESOLUTION|>--- conflicted
+++ resolved
@@ -3,11 +3,7 @@
 import os
 from typing import List
 
-<<<<<<< HEAD
-from fastapi import FastAPI, Request, Depends, HTTPException
-=======
-from fastapi import FastAPI, Request, Depends, Response
->>>>>>> 2602134d
+from fastapi import FastAPI, Request, Depends, Response, HTTPException
 from fastapi.responses import FileResponse, HTMLResponse, JSONResponse, RedirectResponse
 from fastapi.staticfiles import StaticFiles
 from fastapi.templating import Jinja2Templates
