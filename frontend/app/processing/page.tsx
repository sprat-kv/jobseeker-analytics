"use client";
import { useEffect, useState } from "react";
import { useRouter } from "next/navigation";
<<<<<<< HEAD
import { addToast } from "@heroui/react";
=======
import { Progress } from "@heroui/react";
>>>>>>> 89526c3a

import Spinner from "../../components/spinner";

import { checkAuth } from "@/utils/auth";

const ProcessingPage = () => {
	const router = useRouter();
	const apiUrl = process.env.NEXT_PUBLIC_API_URL!;
	const [progress, setProgress] = useState(0);

	useEffect(() => {
		const process = async () => {
			// Check if user is logged in
			const isAuthenticated = await checkAuth(apiUrl);
			if (!isAuthenticated) {
				addToast({
					title: "You need to be logged in to access this page.",
					color: "warning"
				});
				router.push("/");
				return;
			}

<<<<<<< HEAD
			const interval = setInterval(async () => {
				try {
					const res = await fetch(`${apiUrl}/processing`, {
						method: "GET",
						credentials: "include"
					});

					const result = await res.json();

					if (result.message === "Processing complete") {
						clearInterval(interval);
						router.push("/dashboard");
					}
				} catch {
					router.push("/logout");
=======
				const result = await res.json();
				if (result.total_emails === 0) {
					setProgress(100);
				} else {
					setProgress(100 * (result.processed_emails / result.total_emails));
				}
				if (result.message === "Processing complete") {
					clearInterval(interval);
					router.push("/dashboard");
>>>>>>> 89526c3a
				}
			}, 3000);

			return () => clearInterval(interval);
		};

		process();
	}, [router]);

	return (
		<div className="flex flex-col items-center justify-center h-screen">
			<h1 className="text-3xl font-semibold mb-4">We are processing your job!</h1>
			<Spinner />
			<div className="mb-3" />
			<Progress
				aria-label="Downloading..."
				className="max-w-md"
				showValueLabel={true}
				size="md"
				value={progress}
			/>
			<div className="mb-3" />
			<p className="text-lg mt-4">
				Your job is being processed. You will be redirected to the download page once it&#39;s ready.
			</p>
		</div>
	);
};

export default ProcessingPage;<|MERGE_RESOLUTION|>--- conflicted
+++ resolved
@@ -1,11 +1,7 @@
 "use client";
 import { useEffect, useState } from "react";
 import { useRouter } from "next/navigation";
-<<<<<<< HEAD
-import { addToast } from "@heroui/react";
-=======
-import { Progress } from "@heroui/react";
->>>>>>> 89526c3a
+import { addToast, Progress } from "@heroui/react";
 
 import Spinner from "../../components/spinner";
 
@@ -29,7 +25,6 @@
 				return;
 			}
 
-<<<<<<< HEAD
 			const interval = setInterval(async () => {
 				try {
 					const res = await fetch(`${apiUrl}/processing`, {
@@ -38,24 +33,17 @@
 					});
 
 					const result = await res.json();
-
+				if (result.total_emails === 0) {
+					setProgress(100);
+				} else {
+					setProgress(100 * (result.processed_emails / result.total_emails));
+				}
 					if (result.message === "Processing complete") {
 						clearInterval(interval);
 						router.push("/dashboard");
 					}
 				} catch {
 					router.push("/logout");
-=======
-				const result = await res.json();
-				if (result.total_emails === 0) {
-					setProgress(100);
-				} else {
-					setProgress(100 * (result.processed_emails / result.total_emails));
-				}
-				if (result.message === "Processing complete") {
-					clearInterval(interval);
-					router.push("/dashboard");
->>>>>>> 89526c3a
 				}
 			}, 3000);
 
