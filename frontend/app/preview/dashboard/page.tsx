--- conflicted
+++ resolved
@@ -13,16 +13,14 @@
 	const [data, setData] = useState<Application[]>([]);
 	const [loading, setLoading] = useState(true);
 	const [downloading, setDownloading] = useState(false);
-	const router = useRouter();
+  
+  const [currentPage, setCurrentPage] = useState(1);
+	const [totalPages, setTotalPages] = useState(1);
+	
+  const router = useRouter();
+  const apiUrl = process.env.NEXT_PUBLIC_API_URL || "http://localhost:8000";
 
-<<<<<<< HEAD
-	const apiUrl = process.env.NEXT_PUBLIC_API_URL || "http://localhost:8000";
-
-=======
-	const [currentPage, setCurrentPage] = useState(1);
-	const [totalPages, setTotalPages] = useState(1);
->>>>>>> e5a642e4
-	useEffect(() => {
+  useEffect(() => {
 		setLoading(true);
 		const dataTimeout = setTimeout(() => {
 			setData(mockData);
@@ -159,12 +157,9 @@
 			totalPages={totalPages}
 			onDownloadCsv={downloadCsv}
 			onDownloadSankey={downloadSankey}
-<<<<<<< HEAD
 			onRemoveItem={handleRemoveItem}
-=======
 			onNextPage={nextPage}
 			onPrevPage={prevPage}
->>>>>>> e5a642e4
 		/>
 	);
 }