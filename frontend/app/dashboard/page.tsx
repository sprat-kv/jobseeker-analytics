--- conflicted
+++ resolved
@@ -214,12 +214,9 @@
 			totalPages={totalPages}
 			onDownloadCsv={downloadCsv}
 			onDownloadSankey={downloadSankey}
-<<<<<<< HEAD
 			onRemoveItem={handleRemoveItem}
-=======
 			onNextPage={nextPage}
 			onPrevPage={prevPage}
->>>>>>> e5a642e4
 		/>
 	);
 }