--- conflicted
+++ resolved
@@ -13,12 +13,8 @@
 	const [loading, setLoading] = useState(true);
 	const [downloading, setDownloading] = useState(false);
 	const [error, setError] = useState<string | null>(null);
-<<<<<<< HEAD
 	const [currentPage, setCurrentPage] = useState(1);
 	const [totalPages, setTotalPages] = useState(1);
-
-=======
->>>>>>> a764675e
 	const apiUrl = process.env.NEXT_PUBLIC_API_URL || "http://localhost:8000";
 
 	useEffect(() => {
