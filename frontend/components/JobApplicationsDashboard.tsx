"use client";

import React, { useState, useEffect } from "react";
import { Table, TableHeader, TableBody, TableColumn, TableRow, TableCell } from "@heroui/table";
import {
	Button,
	Dropdown,
	DropdownItem,
	DropdownMenu,
	DropdownSection,
	DropdownTrigger,
	Modal,
	ModalBody,
	ModalContent,
	ModalFooter,
	ModalHeader,
	Tooltip
} from "@heroui/react";

<<<<<<< HEAD
import { DownloadIcon, SortIcon } from "@/components/icons";
import ResponseRateCard from "@/components/response_rate_card";
import UniqueOpenRateChart from "@/components/response_rate_chart";
=======
import { DownloadIcon, SortIcon, TrashIcon } from "@/components/icons";
>>>>>>> 719135f3

export interface Application {
	id?: string;
	company_name: string;
	application_status: string;
	received_at: string;
	job_title: string;
	subject: string;
	email_from: string;
}

interface JobApplicationsDashboardProps {
	title?: string;
	data: Application[];
	loading: boolean;
	downloading: boolean;
	onDownloadCsv: () => void;
	onDownloadSankey: () => void;
	initialSortKey?: string;
	extraHeader?: React.ReactNode;
}

// Load sort key from localStorage or use default
const getInitialSortKey = (key: string) => {
	return typeof window !== "undefined" ? localStorage.getItem("sortKey") || key : key;
};

export default function JobApplicationsDashboard({
	title = "Job Applications Dashboard",
	data,
	loading,
	downloading,
	onDownloadCsv,
	onDownloadSankey,
	initialSortKey = "Date (Newest)",
	extraHeader
}: JobApplicationsDashboardProps) {
	const [sortedData, setSortedData] = useState<Application[]>([]);
	const [selectedKeys, setSelectedKeys] = useState(new Set([getInitialSortKey(initialSortKey)]));
	const [showDelete, setShowDelete] = useState(false);

	const selectedValue = React.useMemo(() => Array.from(selectedKeys).join(", ").replace(/_/g, ""), [selectedKeys]);

	// Sort data based on selected key
	useEffect(() => {
		const sortData = () => {
			const sorted = [...data];
			const sortKey = Array.from(selectedKeys)[0];

			switch (sortKey) {
				case "Date (Newest)":
					sorted.sort((a, b) => new Date(b.received_at).getTime() - new Date(a.received_at).getTime());
					break;
				case "Date (Oldest)":
					sorted.sort((a, b) => new Date(a.received_at).getTime() - new Date(b.received_at).getTime());
					break;
				case "Company":
					sorted.sort((a, b) => a.company_name.localeCompare(b.company_name));
					break;
				case "Job Title":
					sorted.sort((a, b) => a.job_title.localeCompare(b.job_title));
					break;
				case "Status":
					sorted.sort((a, b) => a.application_status.localeCompare(b.application_status));
					break;
				default:
					break;
			}
			setSortedData(sorted);
		};

		if (data.length > 0) {
			sortData();
		} else {
			setSortedData([]);
		}
	}, [selectedKeys, data]);

	// Handle sorting selection change and store it in localStorage
	const handleSortChange = (keys: Set<string>) => {
		const sortKey = Array.from(keys)[0];
		localStorage.setItem("sortKey", sortKey);
		setSelectedKeys(new Set([sortKey]));
	};

	return (
		<div className="p-6 pt-2">
			<h1 className="text-2xl font-bold mt-0">{title}</h1>
			{extraHeader}
<<<<<<< HEAD
			<div className="flex flex-col gap-4 mt-4 mb-6 md:flex-row">
				<div className="w-full md:w-[30%]">
					<ResponseRateCard />
				</div>
				<div className="md:w-[70%]">
					<UniqueOpenRateChart />
				</div>
			</div>
			<div className="flex flex-wrap items-center justify-end gap-4 mb-4">
				<Dropdown>
					<DropdownTrigger>
						<Button
							className="pl-3"
							color="primary"
							isDisabled={!data || data.length === 0}
							startContent={<SortIcon />}
							variant="bordered"
=======
			<Modal isOpen={showDelete} onOpenChange={(isOpen) => setShowDelete(isOpen)}>
				<ModalContent>
					{(onClose) => (
						<>
							<ModalHeader className="flex flex-col gap-1">Confirm Removal</ModalHeader>
							<ModalBody>
								<p>
									Are you sure you want to remove this row? Every job application impacts your
									metrics, so it's important to keep all records unless we accidentally made a mistake
									and picked up a non-job-related record.
								</p>
							</ModalBody>
							<ModalFooter>
								<Button color="default" variant="ghost" onPress={onClose}>
									Cancel
								</Button>
								<Button color="danger" onPress={onClose}>
									Yes, remove it
								</Button>
							</ModalFooter>
						</>
					)}
				</ModalContent>
			</Modal>
			<div className="flex items-center justify-between mb-4">
				<h1 className="text-2xl font-bold">{title}</h1>
				<div className="flex gap-x-4">
					<Dropdown>
						<DropdownTrigger>
							<Button
								className="pl-3"
								color="primary"
								isDisabled={!data || data.length === 0}
								startContent={<SortIcon />}
								variant="bordered"
							>
								{selectedValue}
							</Button>
						</DropdownTrigger>
						<DropdownMenu
							disallowEmptySelection
							aria-label="Single selection example"
							selectedKeys={selectedKeys}
							selectionMode="single"
							variant="flat"
							onSelectionChange={(keys) => handleSortChange(keys as Set<string>)}
>>>>>>> 719135f3
						>
							{selectedValue}
						</Button>
					</DropdownTrigger>
					<DropdownMenu
						disallowEmptySelection
						aria-label="Single selection example"
						selectedKeys={selectedKeys}
						selectionMode="single"
						variant="flat"
						onSelectionChange={(keys) => handleSortChange(keys as Set<string>)}
					>
						<DropdownSection title="Sort By">
							<DropdownItem key="Date (Newest)">Date Received (Newest First)</DropdownItem>
							<DropdownItem key="Date (Oldest)">Date Received (Oldest First)</DropdownItem>
							<DropdownItem key="Company">Company (A-Z)</DropdownItem>
							<DropdownItem key="Job Title">Job Title (A-Z)</DropdownItem>
							<DropdownItem key="Status">Application Status</DropdownItem>
						</DropdownSection>
					</DropdownMenu>
				</Dropdown>
				<Button
					className="w-full sm:w-auto text-white"
					color="primary"
					isDisabled={!data || data.length === 0}
					isLoading={downloading}
					startContent={<DownloadIcon />}
					onPress={onDownloadSankey}
				>
					Download Sankey Diagram
				</Button>
				<Button
					className="w-full sm:w-auto text-white"
					color="success"
					isDisabled={!data || data.length === 0}
					isLoading={downloading}
					startContent={<DownloadIcon />}
					onPress={onDownloadCsv}
				>
					Download CSV
				</Button>
			</div>

			{loading ? (
				<p>Loading applications...</p>
			) : (
				<div className="overflow-x-auto bg-white dark:bg-black shadow-md rounded-lg">
					<Table aria-label="Applications Table">
						<TableHeader>
							<TableColumn>Company</TableColumn>
							<TableColumn>Status</TableColumn>
							<TableColumn>Received</TableColumn>
							<TableColumn>Job Title</TableColumn>
							<TableColumn>Subject</TableColumn>
							<TableColumn>Sender</TableColumn>
							<TableColumn>Actions</TableColumn>
						</TableHeader>
						<TableBody>
							{sortedData.map((item) => (
								<TableRow
									key={item.id || item.received_at}
									className="hover:bg-default-100 transition-colors"
								>
									<TableCell>{item.company_name || "--"}</TableCell>
									<TableCell>
										<span
											className={`inline-flex items-center justify-center px-2 py-1 rounded ${
												item.application_status.toLowerCase() === "rejected"
													? "bg-red-100 text-red-800"
													: "bg-green-100 text-green-800"
											}`}
										>
											{item.application_status || "--"}
										</span>
									</TableCell>
									<TableCell>{new Date(item.received_at).toLocaleDateString() || "--"}</TableCell>
									<TableCell>{item.job_title || "--"}</TableCell>
									<TableCell className="max-w-[300px] truncate">{item.subject || "--"}</TableCell>
									<TableCell>{item.email_from || "--"}</TableCell>
									<TableCell className="text-center">
										<Tooltip content="Remove">
											<Button
												isIconOnly
												size="sm"
												variant="light"
												onPress={() => setShowDelete(!showDelete)}
											>
												<TrashIcon className="text-gray-800 dark:text-gray-300" />
											</Button>
										</Tooltip>
									</TableCell>
								</TableRow>
							))}
						</TableBody>
					</Table>
				</div>
			)}
		</div>
	);
}<|MERGE_RESOLUTION|>--- conflicted
+++ resolved
@@ -17,13 +17,9 @@
 	Tooltip
 } from "@heroui/react";
 
-<<<<<<< HEAD
-import { DownloadIcon, SortIcon } from "@/components/icons";
+import { DownloadIcon, SortIcon, TrashIcon } from "@/components/icons";
 import ResponseRateCard from "@/components/response_rate_card";
 import UniqueOpenRateChart from "@/components/response_rate_chart";
-=======
-import { DownloadIcon, SortIcon, TrashIcon } from "@/components/icons";
->>>>>>> 719135f3
 
 export interface Application {
 	id?: string;
@@ -113,7 +109,7 @@
 		<div className="p-6 pt-2">
 			<h1 className="text-2xl font-bold mt-0">{title}</h1>
 			{extraHeader}
-<<<<<<< HEAD
+
 			<div className="flex flex-col gap-4 mt-4 mb-6 md:flex-row">
 				<div className="w-full md:w-[30%]">
 					<ResponseRateCard />
@@ -131,7 +127,7 @@
 							isDisabled={!data || data.length === 0}
 							startContent={<SortIcon />}
 							variant="bordered"
-=======
+
 			<Modal isOpen={showDelete} onOpenChange={(isOpen) => setShowDelete(isOpen)}>
 				<ModalContent>
 					{(onClose) => (
@@ -178,7 +174,6 @@
 							selectionMode="single"
 							variant="flat"
 							onSelectionChange={(keys) => handleSortChange(keys as Set<string>)}
->>>>>>> 719135f3
 						>
 							{selectedValue}
 						</Button>
