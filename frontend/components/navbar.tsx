"use client";

import { Navbar as HeroUINavbar, NavbarContent, NavbarMenuToggle, NavbarBrand, NavbarItem } from "@heroui/react";
import { Button, Link } from "@heroui/react";
import { useRouter } from "next/navigation";
import { usePathname } from "next/navigation";
import NextLink from "next/link";

import { siteConfig } from "@/config/site";
import { ThemeSwitch } from "@/components/theme-switch";
import { GithubIcon, HeartFilledIcon, GoogleIcon } from "@/components/icons";
import RedirectUrl from "@/utils/navbar-utils";

export const Navbar = () => {
	const pathname = usePathname();
	const router = useRouter();

	const apiUrl = process.env.NEXT_PUBLIC_API_URL!;

	const handleGoogleLogin = () => {
<<<<<<< HEAD
		router.push(`${apiUrl}/login`);
	};

	const handleGoogleLogout = async () => {
		router.push(`${apiUrl}/logout`);
=======
		router.push(`${RedirectUrl("PROD")}/login`);
>>>>>>> 1d561178
	};

	return (
		<HeroUINavbar maxWidth="xl" position="sticky">
			<NavbarContent className="basis-1/5 sm:basis-full" justify="start">
				<NavbarBrand as="li" className="gap-3 max-w-fit">
					<NextLink className="flex justify-start items-center gap-1" href="/">
						<div>
<<<<<<< HEAD
							<p className="text-md font-bold text-inherit" data-testid="Logo">
								jobba.help
							</p>
=======
							<p className="text-md font-bold text-inherit">jobba.help</p>
>>>>>>> 1d561178
						</div>
					</NextLink>
				</NavbarBrand>
			</NavbarContent>

			<NavbarContent className="hidden sm:flex basis-1/5 sm:basis-full" justify="end">
				<NavbarItem className="hidden sm:flex gap-2">
					<Link isExternal aria-label="Github" href={siteConfig.links.github}>
						<GithubIcon className="text-default-500" />
					</Link>
					<ThemeSwitch />
				</NavbarItem>
				<NavbarItem className="hidden md:flex">
					<Button
						isExternal
						as={Link}
						className="text-sm font-normal text-default-600 bg-default-100"
						data-testid="Sponsor"
						href={siteConfig.links.sponsor}
						startContent={<HeartFilledIcon className="text-danger" />}
						variant="flat"
					>
						Sponsor
					</Button>
				</NavbarItem>
			</NavbarContent>

			<NavbarContent className="sm:hidden basis-1 pl-4" justify="end">
				<Link isExternal aria-label="Github" href={siteConfig.links.github}>
					<GithubIcon className="text-default-500" />
				</Link>
				<ThemeSwitch />
				<NavbarMenuToggle />
			</NavbarContent>

			{pathname === "/" && (
				<NavbarItem className="hidden md:flex" data-testid="GoogleLogin">
					<Button
						className="text-sm font-normal text-default-600 bg-default-100"
						data-testid="GoogleLogin"
						startContent={<GoogleIcon className="text-danger" />}
						variant="flat"
						onClick={handleGoogleLogin}
					>
						Login with Google
					</Button>
				</NavbarItem>
			)}

			{/* Add for processing page too */}
			{pathname === "/success" && (
				<NavbarItem className="hidden md:flex">
					<Button
						className="text-sm font-normal text-default-600 bg-default-100"
						startContent={<GoogleIcon className="text-danger" />}
						variant="flat"
						onClick={handleGoogleLogout}
					>
						Logout
					</Button>
				</NavbarItem>
			)}
		</HeroUINavbar>
	);
};<|MERGE_RESOLUTION|>--- conflicted
+++ resolved
@@ -18,15 +18,12 @@
 	const apiUrl = process.env.NEXT_PUBLIC_API_URL!;
 
 	const handleGoogleLogin = () => {
-<<<<<<< HEAD
 		router.push(`${apiUrl}/login`);
 	};
 
 	const handleGoogleLogout = async () => {
 		router.push(`${apiUrl}/logout`);
-=======
-		router.push(`${RedirectUrl("PROD")}/login`);
->>>>>>> 1d561178
+
 	};
 
 	return (
@@ -35,13 +32,9 @@
 				<NavbarBrand as="li" className="gap-3 max-w-fit">
 					<NextLink className="flex justify-start items-center gap-1" href="/">
 						<div>
-<<<<<<< HEAD
 							<p className="text-md font-bold text-inherit" data-testid="Logo">
 								jobba.help
 							</p>
-=======
-							<p className="text-md font-bold text-inherit">jobba.help</p>
->>>>>>> 1d561178
 						</div>
 					</NextLink>
 				</NavbarBrand>
