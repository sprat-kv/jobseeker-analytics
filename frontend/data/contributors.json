[
	{
		"name": "Lianna Novitz",
		"github": "lnovitz",
		"avatar": "https://github.com/lnovitz.png",
		"message": "Lianna was here! 🐱",
		"date": "2024-05-23"
	},
	{
		"name": "Gillian Black",
		"github": "gillian-black",
		"avatar": "https://github.com/gillian-black.png",
		"message": "Gillian was here! 🚀",
		"date": "2025-07-29"
	},
	{
<<<<<<< HEAD
		"name": "Amelia Dutta",
		"github": "amelia2802",
		"avatar": "https://github.com/amelia2802.png",
		"message": "Amelia was here! 🚀",
		"date": "2025-08-20"
=======
		"name": "Jon Wesneski",
		"github": "jonwesneski",
		"avatar": "https://github.com/jonwesneski.png",
		"message": "Jon Wesneski was here! 🚀",
		"date": "2025-08-21"
	},
	{
		"name": "Daniel Gaston",
		"github": "okimin",
		"avatar": "https://github.com/okimin.png",
		"message": "Daniel Gaston was here! 🚀",
		"date": "2025-06-24"
>>>>>>> 962d3ce8
	}
]<|MERGE_RESOLUTION|>--- conflicted
+++ resolved
@@ -14,13 +14,6 @@
 		"date": "2025-07-29"
 	},
 	{
-<<<<<<< HEAD
-		"name": "Amelia Dutta",
-		"github": "amelia2802",
-		"avatar": "https://github.com/amelia2802.png",
-		"message": "Amelia was here! 🚀",
-		"date": "2025-08-20"
-=======
 		"name": "Jon Wesneski",
 		"github": "jonwesneski",
 		"avatar": "https://github.com/jonwesneski.png",
@@ -33,6 +26,12 @@
 		"avatar": "https://github.com/okimin.png",
 		"message": "Daniel Gaston was here! 🚀",
 		"date": "2025-06-24"
->>>>>>> 962d3ce8
-	}
+	},
+  {
+	  "name": "Amelia Dutta",
+		"github": "amelia2802",
+		"avatar": "https://github.com/amelia2802.png",
+		"message": "Amelia was here! 🚀",
+		"date": "2025-08-20"
+  }
 ]